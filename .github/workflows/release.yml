﻿
name: Manual Build and Release

on:
    workflow_dispatch:
        inputs:
            releaseType:
                description: "Which version increment?"
                required: true
                default: "patch"
                type: choice
                options:
                    - major
                    - minor
                    - patch
            isBeta:
                description: "Build as a beta release?"
                required: true
                default: "false"
                type: choice
                options:
                    - "false"
                    - "true"

permissions:
    contents: write
    issues: write
    pull-requests: write
    security-events: write

jobs:
    version-update:
        runs-on: windows-latest
        outputs:
            version: ${{ steps.version-output.outputs.version }}
            major: ${{ steps.version-output.outputs.major }}
            minor: ${{ steps.version-output.outputs.minor }}
            patch: ${{ steps.version-output.outputs.patch }}
        steps:
            - uses: actions/create-github-app-token@v1
              id: app-token
              with:
                  app-id: ${{ vars.APP_ID }}
                  private-key: ${{ secrets.APP_PRIVATE_KEY }}

            - name: Checkout Code
              uses: actions/checkout@v4
              with:
                  fetch-depth: 0
                  submodules: recursive
                  token: ${{ steps.app-token.outputs.token }}

            - name: Set Git User
              run: |
                  git config user.name "github-actions[bot]"
                  git config user.email "41898282+github-actions[bot]@users.noreply.github.com"

            - name: Setup Dependencies
              shell: pwsh
              run: |
                  # Install Python if not available
                  if (-not (Get-Command python -ErrorAction SilentlyContinue)) {
                    choco install python -y
                    refreshenv
                  }
                  
                  # Make script executable (Git Bash style)
                  if (Test-Path ".github/scripts/increment_version.py") {
                    Write-Host "Python script found"
                  } else {
                    Write-Host "Warning: Python script not found"
                  }

            - name: Determine Version with GitVersion
              id: gitversion
              shell: pwsh
              run: |
                  $env:RELEASE_TYPE = "${{ github.event.inputs.releaseType }}"
                  python .github/scripts/increment_version.py
              env:
                  RELEASE_TYPE: ${{ github.event.inputs.releaseType }}

            - name: Update Directory.Build.props Versions
              shell: pwsh
              run: |
                  $major = "${{ steps.gitversion.outputs.major }}"
                  $minor = "${{ steps.gitversion.outputs.minor }}"
                  $patch = "${{ steps.gitversion.outputs.patch }}"
                  
                  $content = Get-Content "Directory.Build.props" -Raw
                  $content = $content -replace '<MajorVersion>.*</MajorVersion>', "<MajorVersion>$major</MajorVersion>"
                  $content = $content -replace '<MinorVersion>.*</MinorVersion>', "<MinorVersion>$minor</MinorVersion>"
                  $content = $content -replace '<PatchVersion>.*</PatchVersion>', "<PatchVersion>$patch</PatchVersion>"
                  Set-Content "Directory.Build.props" -Value $content

            - name: Handle Beta Builds
              shell: pwsh
              run: |
                  $content = Get-Content "Directory.Build.props" -Raw
                  $content = $content -replace '<IsBeta>.*</IsBeta>', "<IsBeta>${{ github.event.inputs.isBeta }}</IsBeta>"
                  Set-Content "Directory.Build.props" -Value $content

            - name: Create Pull Request for Version Update
              id: create-pr
              uses: peter-evans/create-pull-request@v5
              with:
                  token: ${{ steps.app-token.outputs.token }}
                  commit-message: "chore: update version to ${{ steps.gitversion.outputs.fullsemver }} (isBeta=${{ github.event.inputs.isBeta }})"
                  title: "🤖 Version Update: ${{ steps.gitversion.outputs.fullsemver }}"
                  body: |
                      Automated version update for release ${{ steps.gitversion.outputs.fullsemver }}
                      
                      - **Version**: ${{ steps.gitversion.outputs.fullsemver }}
                      - **Beta**: ${{ github.event.inputs.isBeta }}
                      - **Release Type**: ${{ github.event.inputs.releaseType }}
                      
                      This PR was automatically created by the release workflow.
                  branch: version-update-${{ steps.gitversion.outputs.fullsemver }}
                  delete-branch: true

            - name: Auto-merge Version Update PR
              if: steps.create-pr.outputs.pull-request-number
              uses: peter-evans/enable-pull-request-automerge@v3
              with:
                  token: ${{ steps.app-token.outputs.token }}
                  pull-request-number: ${{ steps.create-pr.outputs.pull-request-number }}
                  merge-method: squash

            - name: Wait for PR to be merged
              if: steps.create-pr.outputs.pull-request-number
              shell: pwsh
              run: |
                  $prNumber = "${{ steps.create-pr.outputs.pull-request-number }}"
                  $maxAttempts = 30
                  $attempt = 0
                  
                  Write-Host "⏳ Waiting for PR #$prNumber to be merged..."
                  
                  do {
                      Start-Sleep -Seconds 10
                      $attempt++
                  
                      try {
                          $prInfo = gh pr view $prNumber --json state,mergeable,mergeStateStatus --repo ${{ github.repository }}
                          $prData = $prInfo | ConvertFrom-Json
                  
                          Write-Host "Attempt $attempt/$maxAttempts - PR State: $($prData.state), Mergeable: $($prData.mergeable), Merge Status: $($prData.mergeStateStatus)"
                  
                          if ($prData.state -eq "MERGED") {
                              Write-Host "✅ PR merged successfully!"
                              break
                          } elseif ($prData.state -eq "CLOSED") {
                              Write-Error "❌ PR was closed without merging"
                              exit 1
                          }
                  
                          if ($attempt -ge $maxAttempts) {
                              Write-Error "❌ PR was not merged within expected time (5 minutes)"
                              exit 1
                          }
                      } catch {
                          Write-Host "Error checking PR status: $($_.Exception.Message)"
                          if ($attempt -ge $maxAttempts) {
                              Write-Error "❌ Failed to check PR status after $maxAttempts attempts"
                              exit 1
                          }
                      }
                  } while ($true)
              env:
                  GH_TOKEN: ${{ steps.app-token.outputs.token }}  # Use GitHub App token

            - name: Set Version Outputs
              id: version-output
              shell: pwsh
              run: |
                  echo "version=${{ steps.gitversion.outputs.fullsemver }}" >> $env:GITHUB_OUTPUT
                  echo "major=${{ steps.gitversion.outputs.major }}" >> $env:GITHUB_OUTPUT
                  echo "minor=${{ steps.gitversion.outputs.minor }}" >> $env:GITHUB_OUTPUT
                  echo "patch=${{ steps.gitversion.outputs.patch }}" >> $env:GITHUB_OUTPUT
    
    build-and-release:
        needs: version-update
        runs-on: windows-latest
        env:
            SENTRY_DSN: ${{ secrets.SENTRY_DSN }}
        steps:
            - name: Checkout Updated Code
              uses: actions/checkout@v4
              with:
                  fetch-depth: 0
                  submodules: recursive
                  ref: main  # Make sure we get the updated main branch

            - name: Cache NuGet packages
              uses: actions/cache@v4
              with:
                  path: ~/.nuget/packages
                  key: ${{ runner.os }}-nuget-${{ hashFiles('**/*.csproj', '**/packages.lock.json') }}
                  restore-keys: |
                      ${{ runner.os }}-nuget-

            - name: Set Up .NET (v9)
              uses: actions/setup-dotnet@v4
              with:
                  dotnet-version: 9.x

            - name: Restore Dependencies
              run: dotnet restore

            - name: Build Solution
              run: dotnet build --configuration Release --verbosity minimal

            - name: Run Tests
              run: dotnet test --configuration Release --no-build --verbosity normal
              continue-on-error: true

            - name: Publish Solution Components
              shell: pwsh
              run: |
                  # Create main publish directory
                  New-Item -ItemType Directory -Path "./publish/Atomos-win-x64" -Force
                  
                  # Publish Console Tooling with optimizations
                  dotnet publish Atomos.ConsoleTooling `
                    -c Release `
                    -p:PublishSingleFile=true `
                    -p:PublishReadyToRun=true `
                    --self-contained=true `
                    -p:DebugType=None -p:DebugSymbols=false `
                    -r win-x64 `
                    -o "./publish/temp-console-win-x64" `
                    -f net9.0
                  
                  # Publish UI Application with optimizations
                  dotnet publish Atomos.UI `
                    -c Release `
                    -p:PublishSingleFile=true `
                    -p:PublishReadyToRun=true `
                    --self-contained=true `
                    -p:DebugType=None -p:DebugSymbols=false `
                    -r win-x64 `
                    -o "./publish/temp-ui-win-x64" `
                    -f net9.0
                  
                  # Publish Background Worker with optimizations
                  dotnet publish Atomos.BackgroundWorker `
                    -c Release `
                    -p:PublishSingleFile=true `
                    -p:PublishReadyToRun=true `
                    --self-contained=true `
                    -p:DebugType=None -p:DebugSymbols=false `
                    -r win-x64 `
                    -o "./publish/temp-worker-win-x64" `
                    -f net9.0
                  
                  # Publish Watchdog/Launcher with optimizations
<<<<<<< HEAD
                  dotnet publish Atomos.Watchdog `
=======
                  dotnet publish PenumbraModForwarder.Watchdog `
>>>>>>> 85eddace
                    -c Release `
                    -p:PublishSingleFile=true `
                    -p:PublishReadyToRun=true `
                    --self-contained=true `
                    -p:DebugType=None -p:DebugSymbols=false `
                    -r win-x64 `
                    -o "./publish/temp-watchdog-win-x64" `
                    -f net9.0
                  
<<<<<<< HEAD
                  # Move all files to the root Atomos directory
                  Copy-Item -Path "./publish/temp-console-win-x64/*" -Destination "./publish/Atomos-win-x64/" -Recurse -Force
                  Copy-Item -Path "./publish/temp-ui-win-x64/*" -Destination "./publish/Atomos-win-x64/" -Recurse -Force
                  Copy-Item -Path "./publish/temp-worker-win-x64/*" -Destination "./publish/Atomos-win-x64/" -Recurse -Force
                  Copy-Item -Path "./publish/temp-watchdog-win-x64/*" -Destination "./publish/Atomos-win-x64/" -Recurse -Force
=======
                  # Move all files to the root ModForwarder directory
                  Copy-Item -Path "./publish/temp-console-win-x64/*" -Destination "./publish/ModForwarder-win-x64/" -Recurse -Force
                  Copy-Item -Path "./publish/temp-ui-win-x64/*" -Destination "./publish/ModForwarder-win-x64/" -Recurse -Force
                  Copy-Item -Path "./publish/temp-worker-win-x64/*" -Destination "./publish/ModForwarder-win-x64/" -Recurse -Force
                  Copy-Item -Path "./publish/temp-watchdog-win-x64/*" -Destination "./publish/ModForwarder-win-x64/" -Recurse -Force
>>>>>>> 85eddace
                  
                  # Clean up temporary directories
                  Remove-Item -Path "./publish/temp-console-win-x64" -Recurse -Force
                  Remove-Item -Path "./publish/temp-ui-win-x64" -Recurse -Force
                  Remove-Item -Path "./publish/temp-worker-win-x64" -Recurse -Force
                  Remove-Item -Path "./publish/temp-watchdog-win-x64" -Recurse -Force

            - name: Validate Executables
              shell: pwsh
              run: |
                  # Verify executables were created and are not zero-byte
                  $exeFiles = Get-ChildItem -Path "./publish/Atomos-win-x64/" -Filter "*.exe"
                  foreach ($exe in $exeFiles) {
                    if ($exe.Length -eq 0) {
                      Write-Error "Error: $($exe.Name) is empty"
                      exit 1
                    }
                    $sizeKB = [math]::Round($exe.Length / 1KB, 2)
                    Write-Host "✓ $($exe.Name) - $sizeKB KB"
                  }

            - name: Create Release ZIP
              shell: pwsh
              run: |
                  Set-Location "./publish"
                  # Use "Windows" in the filename so the updater can find it
                  Compress-Archive -Path "Atomos-win-x64" -DestinationPath "Atomos-Windows-x64.v${{ needs.version-update.outputs.version }}.zip"
                  Set-Location ".."

            - name: Upload Build Artifacts
              uses: actions/upload-artifact@v4
              with:
                  name: Atomos-win-x64-v${{ needs.version-update.outputs.version }}
                  path: ./publish/Atomos-Windows-x64.v${{ needs.version-update.outputs.version }}.zip
                  retention-days: 6
    
    create-release:
        needs: [version-update, build-and-release]
        runs-on: windows-latest
        steps:
            - name: Checkout Code for Release Notes
              uses: actions/checkout@v4
              with:
                  fetch-depth: 0
                  submodules: recursive
                  ref: main

            - name: Get Latest Release from GitHub
              id: get-release
              uses: actions/github-script@v7
              with:
                  script: |
                      const { data: releases } = await github.rest.repos.listReleases({
                        owner: context.repo.owner,
                        repo: context.repo.repo
                      });
                      if (!releases || releases.length === 0) {
                        core.setOutput("latest_tag", "");
                      } else {
                        core.setOutput("latest_tag", releases[0].tag_name);
                      }

            - name: Generate Release Notes
              id: gen-notes
              shell: pwsh
              run: |
                  $ghLatestTagRaw = "${{ steps.get-release.outputs.latest_tag }}"
                  
                  if ([string]::IsNullOrEmpty($ghLatestTagRaw)) {
                    $commits = "No previous tag — first release."
                  } else {
                    try {
                      # Get commits since last release, excluding version update commits
                      $gitOutput = git log "$ghLatestTagRaw..HEAD" --pretty=format:'- %s (%h)' 2>$null
                      if ($gitOutput) {
                        $commits = $gitOutput | Where-Object { 
                          $_ -notmatch "chore: update version to" -and 
                          $_ -notmatch "🤖 Version Update:" -and
                          $_ -notmatch "Merge pull request.*version-update"
                        }
                        if ($commits) {
                          $commits = $commits -join "`n"
                        } else {
                          $commits = "- Minor improvements and bug fixes"
                        }
                      } else {
                        $commits = "- Minor improvements and bug fixes"
                      }
                    } catch {
                      Write-Host "Error generating commit history: $($_.Exception.Message)"
                      $commits = "- Minor improvements and bug fixes"
                    }
                  }
                  
                  # Set environment variable for release body
                  echo "COMMITS<<EOF" >> $env:GITHUB_ENV
                  echo $commits >> $env:GITHUB_ENV
                  echo "EOF" >> $env:GITHUB_ENV
                  
                  Write-Host "Generated release notes:"
                  Write-Host $commits

            - name: Download All Artifacts
              uses: actions/download-artifact@v4
              with:
                  path: ./artifacts

            - name: Move artifacts to publish folder
              shell: pwsh
              run: |
                  New-Item -ItemType Directory -Path "./publish" -Force
                  Get-ChildItem -Path "./artifacts" -Recurse -Filter "*.zip" | ForEach-Object {
                      Copy-Item -Path $_.FullName -Destination "./publish/" -Force
                      Write-Host "Found artifact: $($_.Name)"
                  }
                  
                  # List all files for verification
                  Write-Host "Files in publish directory:"
                  Get-ChildItem -Path "./publish" | ForEach-Object { Write-Host "  $($_.Name)" }

            - name: Create GitHub Release
              uses: softprops/action-gh-release@v1
              with:
                  tag_name: v${{ needs.version-update.outputs.version }}
                  name: Release v${{ needs.version-update.outputs.version }}
                  body: |
                      ## Changes (since last release):
                      ${{ env.COMMITS }}
                      
                      ## Available Downloads:
                      - `Atomos-Windows-x64.v${{ needs.version-update.outputs.version }}.zip` - Windows 64-bit (Universal)
                      
                      **Note:** This release contains a universal x64 build that works on all Windows systems.
                  files: |
                      ./publish/Atomos-Windows-x64.v${{ needs.version-update.outputs.version }}.zip
                  draft: false
                  prerelease: ${{ github.event.inputs.isBeta == 'true' }}
              env:
                  GITHUB_TOKEN: ${{ secrets.GITHUB_TOKEN }}

            - name: Notify on Success
              if: success()
              shell: pwsh
              run: |
                  Write-Host "✅ Release v${{ needs.version-update.outputs.version }} created successfully with x64 build!"
                  Write-Host "📦 Download: https://github.com/${{ github.repository }}/releases/tag/v${{ needs.version-update.outputs.version }}"<|MERGE_RESOLUTION|>--- conflicted
+++ resolved
@@ -1,4 +1,3 @@
-﻿
 name: Manual Build and Release
 
 on:
@@ -254,11 +253,7 @@
                     -f net9.0
                   
                   # Publish Watchdog/Launcher with optimizations
-<<<<<<< HEAD
                   dotnet publish Atomos.Watchdog `
-=======
-                  dotnet publish PenumbraModForwarder.Watchdog `
->>>>>>> 85eddace
                     -c Release `
                     -p:PublishSingleFile=true `
                     -p:PublishReadyToRun=true `
@@ -268,19 +263,11 @@
                     -o "./publish/temp-watchdog-win-x64" `
                     -f net9.0
                   
-<<<<<<< HEAD
                   # Move all files to the root Atomos directory
                   Copy-Item -Path "./publish/temp-console-win-x64/*" -Destination "./publish/Atomos-win-x64/" -Recurse -Force
                   Copy-Item -Path "./publish/temp-ui-win-x64/*" -Destination "./publish/Atomos-win-x64/" -Recurse -Force
                   Copy-Item -Path "./publish/temp-worker-win-x64/*" -Destination "./publish/Atomos-win-x64/" -Recurse -Force
                   Copy-Item -Path "./publish/temp-watchdog-win-x64/*" -Destination "./publish/Atomos-win-x64/" -Recurse -Force
-=======
-                  # Move all files to the root ModForwarder directory
-                  Copy-Item -Path "./publish/temp-console-win-x64/*" -Destination "./publish/ModForwarder-win-x64/" -Recurse -Force
-                  Copy-Item -Path "./publish/temp-ui-win-x64/*" -Destination "./publish/ModForwarder-win-x64/" -Recurse -Force
-                  Copy-Item -Path "./publish/temp-worker-win-x64/*" -Destination "./publish/ModForwarder-win-x64/" -Recurse -Force
-                  Copy-Item -Path "./publish/temp-watchdog-win-x64/*" -Destination "./publish/ModForwarder-win-x64/" -Recurse -Force
->>>>>>> 85eddace
                   
                   # Clean up temporary directories
                   Remove-Item -Path "./publish/temp-console-win-x64" -Recurse -Force
